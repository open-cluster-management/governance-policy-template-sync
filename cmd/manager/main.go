// Copyright (c) 2020 Red Hat, Inc.
package main

import (
	"context"
	"flag"
	"fmt"
	"os"
	"runtime"
	"strings"

	// Import all Kubernetes client auth plugins (e.g. Azure, GCP, OIDC, etc.)

	_ "k8s.io/client-go/plugin/pkg/client/auth"

	"github.com/open-cluster-management/governance-policy-template-sync/pkg/apis"
	"github.com/open-cluster-management/governance-policy-template-sync/pkg/controller"
	"github.com/open-cluster-management/governance-policy-template-sync/version"

	"github.com/operator-framework/operator-sdk/pkg/k8sutil"
	"github.com/operator-framework/operator-sdk/pkg/leader"
	"github.com/operator-framework/operator-sdk/pkg/log/zap"
	sdkVersion "github.com/operator-framework/operator-sdk/version"
	"github.com/spf13/pflag"
	"sigs.k8s.io/controller-runtime/pkg/cache"
	"sigs.k8s.io/controller-runtime/pkg/client/config"
	logf "sigs.k8s.io/controller-runtime/pkg/log"
	"sigs.k8s.io/controller-runtime/pkg/manager"
	"sigs.k8s.io/controller-runtime/pkg/manager/signals"
)

var log = logf.Log.WithName("cmd")

func printVersion() {
	log.Info(fmt.Sprintf("Operator Version: %s", version.Version))
	log.Info(fmt.Sprintf("Go Version: %s", runtime.Version()))
	log.Info(fmt.Sprintf("Go OS/Arch: %s/%s", runtime.GOOS, runtime.GOARCH))
	log.Info(fmt.Sprintf("Version of operator-sdk: %v", sdkVersion.Version))
}

func main() {
	// Add the zap logger flag set to the CLI. The flag set must
	// be added before calling pflag.Parse().
	pflag.CommandLine.AddFlagSet(zap.FlagSet())

	// Add flags registered by imported packages (e.g. glog and
	// controller-runtime)
	pflag.CommandLine.AddGoFlagSet(flag.CommandLine)

	pflag.Parse()

	// Use a zap logr.Logger implementation. If none of the zap
	// flags are configured (or if the zap flag set is not being
	// used), this defaults to a production zap logger.
	//
	// The logger instantiated here can be changed to any logger
	// implementing the logr.Logger interface. This logger will
	// be propagated through the whole operator, generating
	// uniform and structured logs.
	logf.SetLogger(zap.Logger())

	printVersion()

	namespace, err := k8sutil.GetWatchNamespace()
	if err != nil {
		log.Error(err, "Failed to get watch namespace")
		os.Exit(1)
	}

	// Get a config to talk to the apiserver
	managedCfg, err := config.GetConfig()
	if err != nil {
		log.Error(err, "")
		os.Exit(1)
	}

	ctx := context.TODO()
	// Become the leader before proceeding
	err = leader.Become(ctx, "policy-template-sync-lock")
	if err != nil {
		log.Error(err, "")
		os.Exit(1)
	}

	// Set default manager options
	options := manager.Options{
		Namespace:          namespace,
<<<<<<< HEAD
                MetricsBindAddress: "0",
=======
>>>>>>> 9a75f8f2
	}

	// Add support for MultiNamespace set in WATCH_NAMESPACE (e.g ns1,ns2)
	// Note that this is not intended to be used for excluding namespaces, this is better done via a Predicate
	// Also note that you may face performance issues when using this with a high number of namespaces.
	// More Info: https://godoc.org/github.com/kubernetes-sigs/controller-runtime/pkg/cache#MultiNamespacedCacheBuilder
	if strings.Contains(namespace, ",") {
		options.Namespace = ""
		options.NewCache = cache.MultiNamespacedCacheBuilder(strings.Split(namespace, ","))
	}

	// Create a new manager to provide shared dependencies and start components
	mgr, err := manager.New(managedCfg, options)
	if err != nil {
		log.Error(err, "")
		os.Exit(1)
	}

	log.Info("Registering Components.")

	// Setup Scheme for all resources
	if err := apis.AddToScheme(mgr.GetScheme()); err != nil {
		log.Error(err, "")
		os.Exit(1)
	}

	// Setup all Controllers
	if err := controller.AddToManager(mgr); err != nil {
		log.Error(err, "")
		os.Exit(1)
	}

	log.Info("Starting the Cmd.")

	// Start the Cmd
	if err := mgr.Start(signals.SetupSignalHandler()); err != nil {
		log.Error(err, "Manager exited non-zero")
		os.Exit(1)
	}
}
<|MERGE_RESOLUTION|>--- conflicted
+++ resolved
@@ -85,10 +85,7 @@
 	// Set default manager options
 	options := manager.Options{
 		Namespace:          namespace,
-<<<<<<< HEAD
-                MetricsBindAddress: "0",
-=======
->>>>>>> 9a75f8f2
+    MetricsBindAddress: "0",
 	}
 
 	// Add support for MultiNamespace set in WATCH_NAMESPACE (e.g ns1,ns2)
